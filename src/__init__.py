--- conflicted
+++ resolved
@@ -6,10 +6,7 @@
 from scipy.interpolate import RegularGridInterpolator
 from scipy.interpolate import interp1d
 import matplotlib.pyplot as plt
-<<<<<<< HEAD
-
-=======
->>>>>>> 0b03c1f1
+
 
 
 # 3. Load the airfoil shape
